--- conflicted
+++ resolved
@@ -131,14 +131,9 @@
             df_subset['w'] = weights
         # Check if weights are normalized
         w = df_subset['w']
-<<<<<<< HEAD
         if norm_weights:
             if len(w) != int(np.sum(w)):
                 df_subset['w'] *= len(w)/float(np.sum(w))
-=======
-        if len(w) != int(np.sum(w)):
-            df_subset['w'] *= len(w)/float(np.sum(w))
->>>>>>> 05097eb2
 
     # Check for NaN values
     if df_subset.isnull().values.any():
